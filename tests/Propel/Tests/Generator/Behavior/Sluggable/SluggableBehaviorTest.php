<?php

/**
 * This file is part of the Propel package.
 * For the full copyright and license information, please view the LICENSE
 * file that was distributed with this source code.
 *
 * @license MIT License
 */

namespace Propel\Tests\Generator\Behavior\Sluggable;

<<<<<<< HEAD
use Propel\Runtime\Adapter\Pdo\PgsqlAdapter;
use Propel\Runtime\Event\SaveEvent;
use Propel\Runtime\Propel;
use Propel\Tests\Bookstore\Behavior\Base\BaseEntity13Repository;
use Propel\Tests\Bookstore\Behavior\Base\BaseEntity14Repository;
use Propel\Tests\Bookstore\Behavior\Entity13;
use Propel\Tests\Bookstore\Behavior\Entity14;
use Propel\Tests\Bookstore\Map\BookEntityMap;
use Propel\Tests\Helpers\Bookstore\BookstoreTestBase;

use Propel\Tests\Bookstore\Behavior\Entity13Query;
use Propel\Tests\Bookstore\Behavior\Map\Entity13EntityMap;
use Propel\Tests\Bookstore\Behavior\Entity14Query;
use Propel\Tests\Bookstore\Behavior\Map\Entity14EntityMap;
use Propel\Tests\Bookstore\Behavior\EntityWithScope;
use Propel\Tests\Bookstore\Behavior\EntityWithScopeQuery;
=======
use Propel\Generator\Util\QuickBuilder;
use Propel\Runtime\Configuration;
use Propel\Tests\TestCase;
>>>>>>> 02b754d3

/**
 * Tests for SluggableBehavior class
 *
 * @author François Zaninotto
 *
 * @group database
 */
class SluggableBehaviorTest extends TestCase
{
    /**
     * @var \Propel\Runtime\Configuration
     */
    protected $configuration;
    
    protected function setUp()
    {
<<<<<<< HEAD
        parent::setUp();
=======
        if (!class_exists('\Entity13')) {
            $schema = <<<XML
<database name = "bookstore-behavior" defaultIdMethod = "native">

    <entity name = "Entity13" >
        <field name = "id" required = "true" primaryKey = "true" autoIncrement = "true" type = "INTEGER" />
        <field name = "title" type = "VARCHAR" size = "100" primaryString = "true" />
        <behavior name = "sluggable" />
    </entity >

    <entity name = "Entity14" >
        <field name = "id" required = "true" primaryKey = "true" autoIncrement = "true" type = "INTEGER" />
        <field name = "title" type = "VARCHAR" size = "100" primaryString = "true" />
        <field name = "url" type = "VARCHAR" size = "100" />
        <behavior name = "sluggable" >
            <parameter name = "slug_field" value = "url" />
            <parameter name = "slug_pattern" value = "/foo/{Title}/bar" />
            <parameter name = "replace_pattern" value = "/[^\w\/]+/" />
            <parameter name = "separator" value = "/" />
            <parameter name = "permanent" value = "true" />
        </behavior >
    </entity >

    <entity name = "EntityWithScope" >
        <field name = "id" required = "true" primaryKey = "true" autoIncrement = "true" type = "INTEGER" />
        <field name = "scope" type = "INTEGER" required = "false" />
        <field name = "title" type = "VARCHAR" size = "100" primaryString = "true" />
        <behavior name = "sluggable" >
            <parameter name = "scope_field" value = "scope" />
        </behavior >
    </entity >

</database >
XML;
            $this->configuration = QuickBuilder::buildSchema($schema);
        }
    }
    
    public function getConfiguration()
    {
        if (null === $this->configuration) {
            $this->configuration = Configuration::getCurrentConfiguration();
        }
        
        return $this->configuration;
>>>>>>> 02b754d3
    }

    /**
     * @expectedException \Propel\Generator\Exception\BuildException
     */
    public function testNoPrimaryStringAndNoPatternThrowsException()
    {
        $schema = <<<XML
<database name = "bookstore-behavior" defaultIdMethod = "native">
    <entity name = "Entity15" >
        <field name = "id" required = "true" primaryKey = "true" autoIncrement = "true" type = "INTEGER" />
        <field name = "title" type = "VARCHAR" size = "100" />
        <behavior name = "sluggable" />
    </entity >
</database>
XML;
        QuickBuilder::buildSchema($schema);
    }
    
    public function testParameters()
    {
<<<<<<< HEAD
        $table13 = $this->getConfiguration()->getEntityMap(Entity13::class);
        $this->assertEquals(count($table13->getFields()), 3, 'Sluggable adds one columns by default');
        $this->assertTrue(method_exists('\Propel\Tests\Bookstore\Behavior\Entity13', 'getSlug'), 'Sluggable adds a slug column by default');

        $table14 = $this->getConfiguration()->getEntityMap(Entity14::class);
        $this->assertEquals(count($table14->getFields()), 4, 'Sluggable does not add a column when it already exists');
        $this->assertTrue(method_exists('\Propel\Tests\Bookstore\Behavior\Entity14', 'getUrl'), 'Sluggable allows customization of slug_column name');
        $this->assertTrue(method_exists('\Propel\Tests\Bookstore\Behavior\Entity14', 'setUrl'), 'Sluggable allows customization of slug_column name');
=======
        $entity13 = $this->getConfiguration()->getEntityMap('\Entity13');
        $this->assertEquals(count($entity13->getFields()), 3, 'Sluggable adds one fields by default');
        $this->assertTrue(method_exists('\Entity13', 'getSlug'), 'Sluggable adds a slug field by default');
        $entity14 = $this->getConfiguration()->getEntityMap('\Entity14');
        $this->assertEquals(count($entity14->getFields()), 3, 'Sluggable does not add a field when it already exists');
        $this->assertTrue(method_exists('\Entity14', 'getUrl'), 'Sluggable allows customization of slug_field name');
        $this->assertTrue(method_exists('\Entity14', 'getSlug'), 'Sluggable adds a standard getter for the slug field');
>>>>>>> 02b754d3
    }

    public function testObjectGetter()
    {
<<<<<<< HEAD
        $this->assertTrue(method_exists('\Propel\Tests\Bookstore\Behavior\Entity13', 'getSlug'), 'Sluggable adds a getter for the slug column');
        $t = new Entity13();
        $t->setSlug('foo');
        $this->assertEquals('foo', $t->getSlug(), 'getSlug() returns the object slug');
        $t = new Entity14();
        $t->setUrl('foo');
        $this->assertEquals('foo', $t->getUrl(), 'getSlug() returns the object slug');
    }

    public static function cleanupSlugProvider()
=======
        $this->assertTrue(method_exists('\Entity13', 'getSlug'), 'Sluggable adds a getter for the slug field');
        $t = new \Entity13();
        $t->setSlug('foo');
        $this->assertEquals('foo', $t->getSlug(), 'getSlug() returns the object slug');
        $this->assertTrue(method_exists('\Entity14', 'getSlug'), 'Sluggable adds a getter for the slug field, even if the field does not have the default name');
        $t = new \Entity14();
        $t->setUrl('foo');
        $this->assertEquals('foo', $t->getSlug(), 'getSlug() returns the object slug');
    }

    public function testObjectSetter()
    {
        $this->assertTrue(method_exists('\Entity13', 'setSlug'), 'Sluggable adds a setter for the slug field');
        $t = new \Entity13();
        $t->setSlug('foo');
        $this->assertEquals('foo', $t->getSlug(), 'setSlug() sets the object slug');
        $this->assertTrue(method_exists('\Entity14', 'setSlug'), 'Sluggable adds a setter for the slug field, even if the field does not have the default name');
        $t = new \Entity14();
        $t->setSlug('foo');
        $this->assertEquals('foo', $t->getUrl(), 'setSlug() sets the object slug');
    }

    public function cleanupSlugProvider()
>>>>>>> 02b754d3
    {
        return array(
            array('', ''),
            array(null, ''),
            array('foo', 'foo'),
            array('foo bar', 'foo-bar'),
            array('foo  bar', 'foo-bar-1'),
            array('FoO', 'foo-1'),
            array('fôo', 'foo-2'),
            array(' foo ', 'foo-3'),
            array('f/o:o', 'f-o-o'),
            array('foo1', 'foo1'),
        );
    }

    /**
     * @dataProvider cleanupSlugProvider
     */
    public function testCleanupSlugPart($in, $out)
    {
<<<<<<< HEAD
        /** @var BaseEntity13Repository $entity13Repository */
        $entity13Repository = $this->getConfiguration()->getRepository(Entity13::class);
        $this->assertEquals($out, $entity13Repository->cleanupSlugPart($in), 'cleanupSlugPart() cleans up the slug part');
=======
        $repository = $this->getConfiguration()->getRepository('\Entity13');

        $t = new \Entity13();
        $t->setSlug($in);
        $repository->save($t);
        $this->assertEquals($out, $t->getSlug(), 'cleanupSlugPart() cleans up the slug part');
>>>>>>> 02b754d3
    }

    public function limitSlugSizeProvider()
    {
        return array(
            array('123', '123'),
            array(str_repeat('A', 80), str_repeat('a', 80)),
            array(str_repeat('B', 97), str_repeat('b', 97)),
            array(str_repeat('C', 98), str_repeat('c', 97)),
            array(str_repeat('D', 99), str_repeat('d', 97)),
            array(str_repeat('E', 100), str_repeat('e', 97)),
            array(str_repeat('F', 150), str_repeat('f', 97)),
        );
    }

    /**
     * @dataProvider limitSlugSizeProvider
     */
    public function testObjectLimitSlugSize($in, $out)
    {
<<<<<<< HEAD
        /** @var BaseEntity14Repository $entity14Repository */
        $entity14Repository = $this->getConfiguration()->getRepository(Entity14::class);
        $this->assertEquals($out, $entity14Repository->cleanupSlugPart($in), 'limitSlugsize() limits the slug size');
    }

    /**
     * Entity 14 has slug_pattern=/foo/{category}/bar/{Title} and separator=/ defined
     *
     * -> tests/Fixtures/bookstore/behavior-sluggable-schema.xml:16
     */
    public function testSlugPattern()
    {
        Entity14Query::create()->deleteAll();

        $entity = new Entity14;
        $entity->setTitle('My Supi title');
        $entity->setCategory('cool');
        $entitiesToInsert = [$entity];
        $entity->save();
        $this->assertEquals('/foo/cool/bar/my-supi-title', $entity->getUrl(), 'slug_pattern of /foo/{category}/bar/{Title} should be correctly replaced');

        $entity2 = clone $entity;
        $entity2->setId(null);
        $entity2->setUrl(null);
        $entity2->save();
        $this->assertEquals('/foo/cool/bar/my-supi-title/2', $entity2->getUrl(), 'slug_pattern of /foo/{category}/bar/{Title} should be correctly incremented');

        $entity3 = clone $entity2;
        $entity3->setId(null);
        $entity3->setUrl(null);
        $entity3->save();
        $this->assertEquals('/foo/cool/bar/my-supi-title/3', $entity3->getUrl(), 'slug_pattern of /foo/{category}/bar/{Title} should be correctly incremented');

        $entity3->setTitle('My');
        $entity3->save();
        $this->assertEquals('/foo/cool/bar/my', $entity3->getUrl(), 'slug_pattern of /foo/{category}/bar/{Title} should be correctly replaced');

        $entity3->setTitle('My Supi title');
        $entity3->save();
        $this->assertEquals('/foo/cool/bar/my-supi-title/3', $entity3->getUrl(), 'slug_pattern of /foo/{category}/bar/{Title} should be correctly replaced');
=======
        $repository = $this->getConfiguration()->getRepository('\Entity14');
        $t = new \Entity14();
        $t->setSlug($in);
        $repository->save($t);
        $this->assertEquals($out, $t->getSlug(), 'the slug size islimited');
    }

    public function testObjectCreateSlug()
    {
        $repository = $this->getConfiguration()->getRepository('\Entity13');
        $repository->deleteAll();

        $t0 = new \Entity13();
        $repository->save($t0);
        $this->assertEquals('n-a', $t0->getSlug(), 'for an empty object the slug is n-a');

        $t = new \Entity13();
        $t->setTitle('Hello, World!');
        $repository->save($t);
        $this->assertEquals('hello-world', $t->getSlug(), 'saving a non-empty object, creates a clean slug');


        $t1 = new \Entity13();
        $t1->setTitle('Hello; wOrld');
        $repository->save($t1);
        $this->assertEquals('hello-world-1', $t1->getSlug(), 'The slug is unique');

        $t1->setTitle('Hello My Awesome World');
        $repository->save($t1);
        $this->assertEquals('hello-my-awesome-world', $t1->getSlug(), 'Changing the primary string will change the slug, too');

        $repository1 = $this->getConfiguration()->getRepository('\Entity14');
        $repository1->deleteAll();

        $t2 = new \Entity14();
        $repository1->save($t2);
        $this->assertEquals('/foo/n-a/bar', $t2->getSlug(), 'returns a slug for an empty object with a pattern');

        $t3 = new \Entity14();
        $t3->setTitle('Hello, World!');
        $repository1->save($t3);
        $this->assertEquals('/foo/hello-world/bar', $t3->getSlug(), 'returns a cleaned up slug');

        $t4 = new \Entity14();
        $t4->setTitle('Hello; wOrld:');
        $repository1->save($t4);
        $this->assertEquals('/foo/hello-world/bar/1', $t4->getSlug(), 'returns a unique slug');

        $repository->deleteAll();
        for ($i = 0; $i <= 5; $i++) {
            $t5 = new \Entity13();
            $t5->setTitle('Hello, World!');
            $repository->save($t5);
        }
        $this->assertEquals('hello-world-5', $t5->getSlug(), 'the slug is correctly incremented');
    }

    public function testObjectPreSave()
    {
        $repository = $this->getConfiguration()->getRepository('\Entity14');
        $repository->deleteAll();

        $t = new \Entity14();
        $repository->save($t);
        $this->assertEquals('/foo/n-a/bar', $t->getSlug(), 'preSave() sets a default slug for empty objects');
        $t = new \Entity14();
        $t->setTitle('Hello, World');
        $repository->save($t);
        $this->assertEquals('/foo/hello-world/bar', $t->getSlug(), 'preSave() sets a cleaned up slug for objects');
        $t = new \Entity14();
        $t->setTitle('Hello, World');
        $repository->save($t);
        $this->assertEquals('/foo/hello-world/bar/1', $t->getSlug(), 'preSave() sets a unique slug for objects');
        $t = new \Entity14();
        $t->setTitle('Hello, World');
        $t->setSlug('/foo/custom/bar');
        $repository->save($t);
        $this->assertEquals('/foo/custom/bar', $t->getSlug(), 'preSave() uses the given slug if it exists');
        $t = new \Entity14();
        $t->setTitle('Hello, World');
        $t->setSlug('/foo/custom/bar');
        $repository->save($t);
        $this->assertEquals('/foo/custom/bar/1', $t->getSlug(), 'preSave() uses the given slug if it exists and makes it unique');
    }

    public function testObjectSlugLifecycle()
    {
        $repository = $this->getConfiguration()->getRepository('\Entity13');
        $repository->deleteAll();

        $t = new \Entity13();
        $t->setTitle('Hello, World');
        $repository->save($t);
        $this->assertEquals('hello-world', $t->getSlug(), 'preSave() creates a slug for new objects');
        $t->setSlug('hello-bar');
        $repository->save($t);
        $this->assertEquals('hello-bar', $t->getSlug(), 'setSlug() allows to override default slug');
        $t->setSlug('');
        $repository->save($t);
        $this->assertEquals('hello-world', $t->getSlug(), 'setSlug(null) relaunches the slug generation');

        $repository = $this->getConfiguration()->getRepository('\Entity14');
        $repository->deleteAll();

        $t = new \Entity14();
        $t->setTitle('Hello, World2');
        $t->setSlug('hello-bar2');
        $repository->save($t);
        $this->assertEquals('hello-bar2', $t->getSlug(), 'setSlug() allows to override default slug, even before save');
        $t->setSlug('');
        $repository->save($t);
        $this->assertEquals('/foo/hello-world2/bar', $t->getSlug(), 'setSlug(null) relaunches the slug generation');
    }

    public function testObjectSlugAutoUpdate()
    {
        $repository = $this->getConfiguration()->getRepository('\Entity13');
        $repository->deleteAll();

        $t = new \Entity13();
        $t->setTitle('Hello, World');
        $repository->save($t);
        $this->assertEquals('hello-world', $t->getSlug(), 'preSave() creates a slug for new objects');
        $t->setTitle('Hello, My World');
        $repository->save($t);
        $this->assertEquals('hello-my-world', $t->getSlug(), 'preSave() autoupdates slug on object change');
        $t->setTitle('Hello, My Whole New World');
        $t->setSlug('hello-bar');
        $repository->save($t);
        $this->assertEquals('hello-bar', $t->getSlug(), 'preSave() does not autoupdate slug when it was set by the user');
    }

    public function testObjectSlugAutoUpdatePermanent()
    {
        $repository = $this->getConfiguration()->getRepository('\Entity14');
        $repository->deleteAll();

        $t = new \Entity14();
        $t->setTitle('Hello, World');
        $repository->save($t);
        $this->assertEquals('/foo/hello-world/bar', $t->getSlug(), 'preSave() creates a slug for new objects');
        $t->setTitle('Hello, My World');
        $repository->save($t);
        $this->assertEquals('/foo/hello-world/bar', $t->getSlug(), 'preSave() does not autoupdate slug on object change for permanent slugs');
        $t->setSlug('hello-bar');
        $repository->save($t);
        $this->assertEquals('hello-bar', $t->getSlug(), 'setSlug() still works for permanent slugs');
    }

    public function testObjectSlugWithScope()
    {
        $repository = $this->getConfiguration()->getRepository('\EntityWithScope');

        $t = new \EntityWithScope();
        $t->setTitle('Hello World');
        $t->setScope(1);
        $repository->save($t);
        $t1 = new \EntityWithScope();
        $t1->setTitle('Hello World');
        $t1->setScope(2);
        $repository->save($t1);
        $this->assertEquals($t->getSlug(), $t1->getSlug(), 'Same slugs can coexist in different scopes');

        for ($i = 0; $i < 5; $i++) {
            $t2 = new \EntityWithScope();
            $t2->setTitle('Hello World');
            $t2->setScope(1);
            $repository->save($t2);
        }
        $t3 = new \EntityWithScope();
        $t3->setTitle('Hello World');
        $t3->setScope(2);
        $repository->save($t3);
        $this->assertEquals('hello-world-5', $t2->getSlug());
        $this->assertEquals('hello-world-1', $t3->getSlug());

        $this->assertNotEquals($t2->getSlug(), $t3->getSlug(), 'slugs are incremented separately for each scope');
    }

    public function testQueryFindOneBySlug()
    {
        $this->assertFalse(method_exists('\Entity13Query', 'findOneBySlug'), 'The generated query does not provide a findOneBySlug() method if the slug field is "slug".');
        $this->assertTrue(method_exists('\Entity14Query', 'findOneBySlug'), 'The generated query provides a findOneBySlug() method even if the slug field doesn\'t have the default name');

        $repository = $this->getConfiguration()->getRepository('\Entity14');
        $repository->deleteAll();

        $t1 = new \Entity14();
        $t1->setTitle('Hello, World');
        $repository->save($t1);
        $t2 = new \Entity14();
        $t2->setTitle('Hello, Cruel World');
        $repository->save($t2);
        $t = $repository->createQuery()->findOneBySlug('/foo/hello-world/bar');
        $this->assertEquals($t1, $t, 'findOneBySlug() returns a single object matching the slug');
    }

    public function testQueryFindOneBySlugWithScope()
    {
        $repository = $this->getConfiguration()->getRepository('\EntityWithScope');
        $repository->deleteAll();

        $t1 = new \EntityWithScope();
        $t1->setTitle('Hello, World');
        $t1->setScope(1);
        $repository->save($t1);
        $t2 = new \EntityWithScope();
        $t2->setTitle('Hello, Cruel World');
        $t2->setScope(1);
        $repository->save($t2);
        $t = $repository->createQuery()->findOneBySlug('hello-world', 1);
        $this->assertEquals($t1, $t, 'findOneBySlug() returns a single object matching the slug in the given scope');

        $t = $repository->createQuery()->findOneBySlug('hello-world', 2);
        $this->assertNull($t, 'findOneBySlug() searches for the slug in the given scope');
    }

    public function testNumberOfQueriesForMakeUniqueSlug()
    {
        $repository = $this->getConfiguration()->getRepository('\Entity13');
        $repository->deleteAll();

        $con = $this->getConfiguration()->getConnectionManager(\Map\Entity13EntityMap::DATABASE_NAME)->getReadConnection();

        $expectedCount = 4;

        for ($i=0; $i < 5; $i++) {
            $nbQuery = $con->getQueryCount();

            $t = new \Entity13();
            $t->setTitle('Hello, World');
            $repository->save($t, $con);

            $this->assertLessThanOrEqual($expectedCount, $con->getQueryCount() - $nbQuery, "no more than $expectedCount query to get a slug when it already exist");
        }
>>>>>>> 02b754d3
    }

    public function testBiggerChangeSet()
    {
<<<<<<< HEAD
        Entity14Query::create()->deleteAll();
        $entity = new Entity14;
        $entity->setTitle('My Supi');
        $entity->setCategory('cool');
        $this->getConfiguration()->getSession()->persist($entity);
        $this->getConfiguration()->getSession()->commit();
=======
        $repository = $this->getConfiguration()->getRepository('\Entity13');
        $repository->deleteAll();
        $con = $this->getConfiguration()->getConnectionManager(\Map\Entity13EntityMap::DATABASE_NAME)->getReadConnection();

        for ($i=0; $i < 3; $i++) {
            $t = new \Entity13();
            $t->setTitle('Hello, World');
            $repository->save($t, $con);
        }
        $this->assertEquals('hello-world-2', $t->getSlug());

        $t = new \Entity13();
        $t->setTitle('World');
        $repository->save($t, $con);

        $this->assertEquals('world', $t->getSlug());

        $t = new \Entity13();
        $t->setTitle('World');
        $repository->save($t, $con);

        $this->assertEquals('world-1', $t->getSlug());

        $t = new \Entity13();
        $t->setTitle('Hello, World');
        $repository->save($t, $con);

        $this->assertEquals('hello-world-3', $t->getSlug());

        $t = new \Entity13();
        $t->setTitle('World');
        $repository->save($t, $con);
>>>>>>> 02b754d3

        $this->assertEquals('/foo/cool/bar/my-supi', $entity->getUrl());
        $entity->setTitle('My Supi title');

<<<<<<< HEAD
=======
        $t = new \Entity13();
        $t->setTitle('World 000');
        $repository->save($t, $con);
>>>>>>> 02b754d3

        $entity2 = new Entity14;
        $entity2->setTitle('My Supi title');
        $entity2->setCategory('cool');

<<<<<<< HEAD
        $entity3 = new Entity14;
        $entity3->setTitle('My Supi title');
        $entity3->setCategory('cool');


        //all three should now have the same slug. first should get the one without incrementation
        $this->getConfiguration()->getSession()->persist($entity);
        $this->getConfiguration()->getSession()->persist($entity2);
        $this->getConfiguration()->getSession()->persist($entity3);
        $this->getConfiguration()->getSession()->commit();

        $this->assertEquals('/foo/cool/bar/my-supi-title', $entity->getUrl());
        $this->assertEquals('/foo/cool/bar/my-supi-title/2', $entity2->getUrl());
        $this->assertEquals('/foo/cool/bar/my-supi-title/3', $entity3->getUrl());
=======
        $t = new \Entity13();
        $t->setTitle('World');
        $repository->save($t, $con);

        $this->assertEquals('world-3', $t->getSlug(), 'world-000 is considered as world-0');

        $t = new \Entity13();
        $t->setTitle('World');
        $repository->save($t, $con);

        $this->assertEquals('world-4', $t->getSlug());
>>>>>>> 02b754d3
    }
}<|MERGE_RESOLUTION|>--- conflicted
+++ resolved
@@ -10,28 +10,9 @@
 
 namespace Propel\Tests\Generator\Behavior\Sluggable;
 
-<<<<<<< HEAD
-use Propel\Runtime\Adapter\Pdo\PgsqlAdapter;
-use Propel\Runtime\Event\SaveEvent;
-use Propel\Runtime\Propel;
-use Propel\Tests\Bookstore\Behavior\Base\BaseEntity13Repository;
-use Propel\Tests\Bookstore\Behavior\Base\BaseEntity14Repository;
-use Propel\Tests\Bookstore\Behavior\Entity13;
-use Propel\Tests\Bookstore\Behavior\Entity14;
-use Propel\Tests\Bookstore\Map\BookEntityMap;
-use Propel\Tests\Helpers\Bookstore\BookstoreTestBase;
-
-use Propel\Tests\Bookstore\Behavior\Entity13Query;
-use Propel\Tests\Bookstore\Behavior\Map\Entity13EntityMap;
-use Propel\Tests\Bookstore\Behavior\Entity14Query;
-use Propel\Tests\Bookstore\Behavior\Map\Entity14EntityMap;
-use Propel\Tests\Bookstore\Behavior\EntityWithScope;
-use Propel\Tests\Bookstore\Behavior\EntityWithScopeQuery;
-=======
 use Propel\Generator\Util\QuickBuilder;
 use Propel\Runtime\Configuration;
 use Propel\Tests\TestCase;
->>>>>>> 02b754d3
 
 /**
  * Tests for SluggableBehavior class
@@ -49,9 +30,6 @@
     
     protected function setUp()
     {
-<<<<<<< HEAD
-        parent::setUp();
-=======
         if (!class_exists('\Entity13')) {
             $schema = <<<XML
 <database name = "bookstore-behavior" defaultIdMethod = "native">
@@ -97,7 +75,6 @@
         }
         
         return $this->configuration;
->>>>>>> 02b754d3
     }
 
     /**
@@ -119,16 +96,6 @@
     
     public function testParameters()
     {
-<<<<<<< HEAD
-        $table13 = $this->getConfiguration()->getEntityMap(Entity13::class);
-        $this->assertEquals(count($table13->getFields()), 3, 'Sluggable adds one columns by default');
-        $this->assertTrue(method_exists('\Propel\Tests\Bookstore\Behavior\Entity13', 'getSlug'), 'Sluggable adds a slug column by default');
-
-        $table14 = $this->getConfiguration()->getEntityMap(Entity14::class);
-        $this->assertEquals(count($table14->getFields()), 4, 'Sluggable does not add a column when it already exists');
-        $this->assertTrue(method_exists('\Propel\Tests\Bookstore\Behavior\Entity14', 'getUrl'), 'Sluggable allows customization of slug_column name');
-        $this->assertTrue(method_exists('\Propel\Tests\Bookstore\Behavior\Entity14', 'setUrl'), 'Sluggable allows customization of slug_column name');
-=======
         $entity13 = $this->getConfiguration()->getEntityMap('\Entity13');
         $this->assertEquals(count($entity13->getFields()), 3, 'Sluggable adds one fields by default');
         $this->assertTrue(method_exists('\Entity13', 'getSlug'), 'Sluggable adds a slug field by default');
@@ -136,23 +103,10 @@
         $this->assertEquals(count($entity14->getFields()), 3, 'Sluggable does not add a field when it already exists');
         $this->assertTrue(method_exists('\Entity14', 'getUrl'), 'Sluggable allows customization of slug_field name');
         $this->assertTrue(method_exists('\Entity14', 'getSlug'), 'Sluggable adds a standard getter for the slug field');
->>>>>>> 02b754d3
     }
 
     public function testObjectGetter()
     {
-<<<<<<< HEAD
-        $this->assertTrue(method_exists('\Propel\Tests\Bookstore\Behavior\Entity13', 'getSlug'), 'Sluggable adds a getter for the slug column');
-        $t = new Entity13();
-        $t->setSlug('foo');
-        $this->assertEquals('foo', $t->getSlug(), 'getSlug() returns the object slug');
-        $t = new Entity14();
-        $t->setUrl('foo');
-        $this->assertEquals('foo', $t->getUrl(), 'getSlug() returns the object slug');
-    }
-
-    public static function cleanupSlugProvider()
-=======
         $this->assertTrue(method_exists('\Entity13', 'getSlug'), 'Sluggable adds a getter for the slug field');
         $t = new \Entity13();
         $t->setSlug('foo');
@@ -176,11 +130,9 @@
     }
 
     public function cleanupSlugProvider()
->>>>>>> 02b754d3
     {
         return array(
-            array('', ''),
-            array(null, ''),
+            array('', 'n-a'),
             array('foo', 'foo'),
             array('foo bar', 'foo-bar'),
             array('foo  bar', 'foo-bar-1'),
@@ -197,18 +149,12 @@
      */
     public function testCleanupSlugPart($in, $out)
     {
-<<<<<<< HEAD
-        /** @var BaseEntity13Repository $entity13Repository */
-        $entity13Repository = $this->getConfiguration()->getRepository(Entity13::class);
-        $this->assertEquals($out, $entity13Repository->cleanupSlugPart($in), 'cleanupSlugPart() cleans up the slug part');
-=======
         $repository = $this->getConfiguration()->getRepository('\Entity13');
 
         $t = new \Entity13();
         $t->setSlug($in);
         $repository->save($t);
         $this->assertEquals($out, $t->getSlug(), 'cleanupSlugPart() cleans up the slug part');
->>>>>>> 02b754d3
     }
 
     public function limitSlugSizeProvider()
@@ -229,48 +175,6 @@
      */
     public function testObjectLimitSlugSize($in, $out)
     {
-<<<<<<< HEAD
-        /** @var BaseEntity14Repository $entity14Repository */
-        $entity14Repository = $this->getConfiguration()->getRepository(Entity14::class);
-        $this->assertEquals($out, $entity14Repository->cleanupSlugPart($in), 'limitSlugsize() limits the slug size');
-    }
-
-    /**
-     * Entity 14 has slug_pattern=/foo/{category}/bar/{Title} and separator=/ defined
-     *
-     * -> tests/Fixtures/bookstore/behavior-sluggable-schema.xml:16
-     */
-    public function testSlugPattern()
-    {
-        Entity14Query::create()->deleteAll();
-
-        $entity = new Entity14;
-        $entity->setTitle('My Supi title');
-        $entity->setCategory('cool');
-        $entitiesToInsert = [$entity];
-        $entity->save();
-        $this->assertEquals('/foo/cool/bar/my-supi-title', $entity->getUrl(), 'slug_pattern of /foo/{category}/bar/{Title} should be correctly replaced');
-
-        $entity2 = clone $entity;
-        $entity2->setId(null);
-        $entity2->setUrl(null);
-        $entity2->save();
-        $this->assertEquals('/foo/cool/bar/my-supi-title/2', $entity2->getUrl(), 'slug_pattern of /foo/{category}/bar/{Title} should be correctly incremented');
-
-        $entity3 = clone $entity2;
-        $entity3->setId(null);
-        $entity3->setUrl(null);
-        $entity3->save();
-        $this->assertEquals('/foo/cool/bar/my-supi-title/3', $entity3->getUrl(), 'slug_pattern of /foo/{category}/bar/{Title} should be correctly incremented');
-
-        $entity3->setTitle('My');
-        $entity3->save();
-        $this->assertEquals('/foo/cool/bar/my', $entity3->getUrl(), 'slug_pattern of /foo/{category}/bar/{Title} should be correctly replaced');
-
-        $entity3->setTitle('My Supi title');
-        $entity3->save();
-        $this->assertEquals('/foo/cool/bar/my-supi-title/3', $entity3->getUrl(), 'slug_pattern of /foo/{category}/bar/{Title} should be correctly replaced');
-=======
         $repository = $this->getConfiguration()->getRepository('\Entity14');
         $t = new \Entity14();
         $t->setSlug($in);
@@ -506,19 +410,10 @@
 
             $this->assertLessThanOrEqual($expectedCount, $con->getQueryCount() - $nbQuery, "no more than $expectedCount query to get a slug when it already exist");
         }
->>>>>>> 02b754d3
-    }
-
-    public function testBiggerChangeSet()
-    {
-<<<<<<< HEAD
-        Entity14Query::create()->deleteAll();
-        $entity = new Entity14;
-        $entity->setTitle('My Supi');
-        $entity->setCategory('cool');
-        $this->getConfiguration()->getSession()->persist($entity);
-        $this->getConfiguration()->getSession()->commit();
-=======
+    }
+
+    public function testSlugRegexp()
+    {
         $repository = $this->getConfiguration()->getRepository('\Entity13');
         $repository->deleteAll();
         $con = $this->getConfiguration()->getConnectionManager(\Map\Entity13EntityMap::DATABASE_NAME)->getReadConnection();
@@ -551,38 +446,15 @@
         $t = new \Entity13();
         $t->setTitle('World');
         $repository->save($t, $con);
->>>>>>> 02b754d3
-
-        $this->assertEquals('/foo/cool/bar/my-supi', $entity->getUrl());
-        $entity->setTitle('My Supi title');
-
-<<<<<<< HEAD
-=======
+
+        $this->assertEquals('world-2', $t->getSlug());
+
         $t = new \Entity13();
         $t->setTitle('World 000');
         $repository->save($t, $con);
->>>>>>> 02b754d3
-
-        $entity2 = new Entity14;
-        $entity2->setTitle('My Supi title');
-        $entity2->setCategory('cool');
-
-<<<<<<< HEAD
-        $entity3 = new Entity14;
-        $entity3->setTitle('My Supi title');
-        $entity3->setCategory('cool');
-
-
-        //all three should now have the same slug. first should get the one without incrementation
-        $this->getConfiguration()->getSession()->persist($entity);
-        $this->getConfiguration()->getSession()->persist($entity2);
-        $this->getConfiguration()->getSession()->persist($entity3);
-        $this->getConfiguration()->getSession()->commit();
-
-        $this->assertEquals('/foo/cool/bar/my-supi-title', $entity->getUrl());
-        $this->assertEquals('/foo/cool/bar/my-supi-title/2', $entity2->getUrl());
-        $this->assertEquals('/foo/cool/bar/my-supi-title/3', $entity3->getUrl());
-=======
+
+        $this->assertEquals('world-000', $t->getSlug());
+
         $t = new \Entity13();
         $t->setTitle('World');
         $repository->save($t, $con);
@@ -594,6 +466,5 @@
         $repository->save($t, $con);
 
         $this->assertEquals('world-4', $t->getSlug());
->>>>>>> 02b754d3
     }
 }