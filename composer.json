--- conflicted
+++ resolved
@@ -16,12 +16,8 @@
         }
     ],
     "require": {
-<<<<<<< HEAD
-        "php": ">=8.0",
+        "php": ">=7.4",
         "psr/log": "^1.0||^2.0||^3.0",
-=======
-        "php": ">=7.3",
->>>>>>> c15e3604
         "symfony/yaml": "^3.4.0||^4.0.0||^5.0.0",
         "symfony/config": "^3.4.0||^4.0.0||^5.0.0",
         "symfony/console": "^3.4.0||^4.0.0||^5.0.0",
@@ -35,17 +31,10 @@
         "ext-pdo": "*",
         "ext-json": "*",
         "monolog/monolog": "^1.3",
-<<<<<<< HEAD
         "phpstan/phpstan": "^1.2",
-        "phpunit/phpunit": "^8.0.0||^9.0.0",
-        "spryker/code-sniffer": "^0.15.6",
-        "psalm/phar": "^4.14",
-=======
-        "phpstan/phpstan": "^1.0.0",
         "phpunit/phpunit": "^9.5.0",
         "spryker/code-sniffer": "^0.17.2",
-        "psalm/phar": "4.9.3",
->>>>>>> c15e3604
+        "psalm/phar": "^4.14",
         "mikey179/vfsstream": "^1.6"
     },
     "suggest": {
