--- conflicted
+++ resolved
@@ -574,21 +574,13 @@
      * $stmt->execute();
      * </code>
      *
-<<<<<<< HEAD
      * @param StatementWrapper $stmt
      * @param array            $params array('column' => ..., 'table' => ..., 'value' => ...)
      * @param DatabaseMap      $dbMap
+     * 
+     * @return void
      */
     public function bindValues(StatementWrapper $stmt, array $params, DatabaseMap $dbMap)
-=======
-     * @param \PDOStatement $stmt
-     * @param array $params array('column' => ..., 'table' => ..., 'value' => ...)
-     * @param \Propel\Runtime\Map\DatabaseMap $dbMap
-     *
-     * @return void
-     */
-    public function bindValues(PDOStatement $stmt, array $params, DatabaseMap $dbMap)
->>>>>>> e82b0a0b
     {
         $position = 0;
         foreach ($params as $param) {
@@ -616,27 +608,15 @@
      * Binds a value to a positioned parameter in a statement,
      * given a ColumnMap object to infer the binding type.
      *
-<<<<<<< HEAD
-     * @param StatementWrapper $stmt      The statement to bind
-     * @param string           $parameter Parameter identifier
-     * @param mixed            $value     The value to bind
-     * @param ColumnMap        $cMap      The ColumnMap of the column to bind
-     * @param null|integer     $position  The position of the parameter to bind
-=======
-     * @param \PDOStatement $stmt The statement to bind
+     * @param StatementWrapper $stmt The statement to bind
      * @param string $parameter Parameter identifier
      * @param mixed $value The value to bind
      * @param \Propel\Runtime\Map\ColumnMap $cMap The ColumnMap of the column to bind
-     * @param int|null $position The position of the parameter to bind
->>>>>>> e82b0a0b
+     * @param null|int $position The position of the parameter to bind
      *
      * @return bool
      */
-<<<<<<< HEAD
     public function bindValue(StatementWrapper $stmt, $parameter, $value, ColumnMap $cMap, $position = null)
-=======
-    public function bindValue(PDOStatement $stmt, $parameter, $value, ColumnMap $cMap, $position = null)
->>>>>>> e82b0a0b
     {
         if ($cMap->isTemporal()) {
             $value = $this->formatTemporalValue($value, $cMap);
