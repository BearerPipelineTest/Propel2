--- conflicted
+++ resolved
@@ -15,11 +15,7 @@
 /**
  * Wraps a Statement class, providing logging.
  */
-<<<<<<< HEAD
-class StatementWrapper implements StatementInterface, \IteratorAggregate
-=======
-class StatementWrapper extends PDOStatement implements IteratorAggregate
->>>>>>> e82b0a0b
+class StatementWrapper implements StatementInterface, IteratorAggregate
 {
     /**
      * The wrapped statement class
@@ -90,14 +86,7 @@
      */
     public function query()
     {
-<<<<<<< HEAD
         $wrapped_connection = $this->connection->getWrappedConnection();
-=======
-        /** @var \PDOStatement $statement */
-        $statement = $this->connection->getWrappedConnection()->query($this->sql);
-        $this->statement = $statement;
->>>>>>> e82b0a0b
-
         $this->statement = $wrapped_connection->query($this->sql);
 
         return $wrapped_connection->getDataFetcher($this);
@@ -352,7 +341,6 @@
     }
 
     /**
-<<<<<<< HEAD
      * {@inheritDoc}
      */
     public function bindColumn($column, &$param, $type = null, $maxlen = null, $driverdata = null)
@@ -388,18 +376,9 @@
      * {@inheritDoc}
      */
     public function setAttribute($attribute, $value)
-=======
-     * @param string $method
-     * @param array $args
-     *
-     * @return mixed
-     */
-    public function __call($method, $args)
->>>>>>> e82b0a0b
     {
         return $this->statement->setAttribute($attribute, $value);
     }
-<<<<<<< HEAD
 
     /**
      * {@inheritDoc}
@@ -440,6 +419,4 @@
     {
         return $this->statement->debugDumpParams();
     }
-=======
->>>>>>> e82b0a0b
 }