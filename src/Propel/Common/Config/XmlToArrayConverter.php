<?php

/**
 * MIT License. This file is part of the Propel package.
 * For the full copyright and license information, please view the LICENSE
 * file that was distributed with this source code.
 */

namespace Propel\Common\Config;

use Propel\Common\Config\Exception\InvalidArgumentException;
use Propel\Common\Config\Exception\XmlParseException;
use SimpleXMLElement;

/**
 * Class to convert an xml string to array
 */
class XmlToArrayConverter
{
    /**
     * Create a PHP array from the XML file
     *
     * @param string $xmlToParse The XML file or a string containing xml to parse
     *
     * @throws \Propel\Common\Config\Exception\XmlParseException if parse errors occur
     * @throws \Propel\Common\Config\Exception\InvalidArgumentException
     *
     * @return array
     */
    public static function convert(string $xmlToParse): array
    {
        $isFile = file_exists($xmlToParse);

        if ($isFile) {
            $xmlPrefix = file_get_contents($xmlToParse, false, null, 0, 1);
        } else {
            $xmlPrefix = $xmlToParse[0] ?? '';
        }

        //Empty xml file returns empty array
        if ($xmlPrefix === '') {
            return [];
        }

        if ($xmlPrefix !== '<') {
            throw new InvalidArgumentException('Invalid xml content');
        }

        $currentInternalErrors = libxml_use_internal_errors(true);

        if ($isFile) {
            $xml = simplexml_load_file($xmlToParse);
            if ($xml instanceof SimpleXMLElement) {
                dom_import_simplexml($xml)->ownerDocument->xinclude();
            }
        } else {
            $xml = simplexml_load_string($xmlToParse);
        }

        $errors = libxml_get_errors();

        libxml_clear_errors();
        libxml_use_internal_errors($currentInternalErrors);

        if (count($errors) > 0) {
            throw new XmlParseException($errors);
        }

        return static::simpleXmlToArray($xml);
    }

    /**
     * Recursive function that converts an SimpleXML object into an array.
     *
     * @author Christophe VG (based on code form php.net manual comment)
     *
     * @param \SimpleXMLElement $xml SimpleXML object.
     *
     * @return array Array representation of SimpleXML object.
     */
    protected static function simpleXmlToArray(SimpleXMLElement $xml): array
    {
        $ar = [];
        foreach ($xml->children() as $k => $v) {
            // recurse the child
            $child = static::simpleXmlToArray($v);

            // if it's not an array, then it was empty, thus a value/string
            if ($child === []) {
                $child = static::getConvertedXmlValue($v);
            }

            // add the children attributes as if they where children
            foreach ($v->attributes() as $ak => $av) {
                if ($ak === 'id') {
                    // special exception: if there is a key named 'id'
                    // then we will name the current key after that id
<<<<<<< HEAD
                    $k = static::getConvertedXmlValue($av);
                    if (!is_string($k) && !is_int($k)) {
                        $k = (string)$k;
=======
                    $k = (string)$av;
                    if (ctype_digit($k)) {
                        $k = (int)$k;
>>>>>>> 9d5c1052
                    }
                } else {
                    // otherwise, just add the attribute like a child element
                    if (is_string($child)) {
                        $child = [];
                    }
                    $child[$ak] = static::getConvertedXmlValue($av);
                }
            }

            // if the $k is already in our children list, we need to transform
            // it into an array, else we add it as a value
            if (!array_key_exists($k, $ar)) {
                $ar[$k] = $child;
            } else {
                // (This only applies to nested nodes that do not have an @id attribute)

                // if the $ar[$k] element is not already an array, then we need to make it one.
                // this is a bit of a hack, but here we check to also make sure that if it is an
                // array, that it has numeric keys.  this distinguishes it from simply having other
                // nested element data.
                if (!is_array($ar[$k]) || !isset($ar[$k][0])) {
                    $ar[$k] = [$ar[$k]];
                }

                $ar[$k][] = $child;
            }
        }

        return $ar;
    }

    /**
     * Process XML value, handling boolean, if appropriate.
     *
     * @param \SimpleXMLElement $valueElement The simplexml value object.
     *
     * @return bool|float|int|string string or boolean value
     */
    private static function getConvertedXmlValue(SimpleXMLElement $valueElement)
    {
        $value = (string)$valueElement; // convert from simplexml to string

        //handle numeric values
        if (is_numeric($value)) {
            if (ctype_digit($value)) {
                return (int)$value;
            }

            return (float)$value;
        }

        // handle booleans specially
        if (strlen($value) <= 5) {
            switch (strtolower($value)) {
                case 'false':
                    return false;
                case 'true':
                    return true;
            }
        }

        return $value;
    }
}<|MERGE_RESOLUTION|>--- conflicted
+++ resolved
@@ -95,15 +95,9 @@
                 if ($ak === 'id') {
                     // special exception: if there is a key named 'id'
                     // then we will name the current key after that id
-<<<<<<< HEAD
-                    $k = static::getConvertedXmlValue($av);
-                    if (!is_string($k) && !is_int($k)) {
-                        $k = (string)$k;
-=======
                     $k = (string)$av;
                     if (ctype_digit($k)) {
                         $k = (int)$k;
->>>>>>> 9d5c1052
                     }
                 } else {
                     // otherwise, just add the attribute like a child element
