<?php

/**
 * This file is part of the Propel package.
 * For the full copyright and license information, please view the LICENSE
 * file that was distributed with this source code.
 *
 * @license MIT License
 */

namespace Propel\Generator\Builder\Om;

use Propel\Generator\Model\PropelTypes;

/**
 * Base class for object-building classes.
 *
 * This class is designed so that it can be extended the "standard" ObjectBuilder
 * and ComplexOMObjectBuilder.  Hence, this class should not have any actual
 * template code in it -- simply basic logic & utility methods.
 *
 * @author Hans Lellelid <hans@xmpl.org>
 */
abstract class AbstractObjectBuilder extends AbstractOMBuilder
{
    /**
     * Adds the getter methods for the column values.
     * This is here because it is probably generic enough to apply to templates being generated
<<<<<<< HEAD
     * in different languages (e.g. PHP4 and PHP5).
     * @param string $script The script will be modified in this method.
=======
     * in different PHP versions.
     * @param string &$script The script will be modified in this method.
>>>>>>> 776f7467
     */
    protected function addColumnAccessorMethods(&$script)
    {
        $table = $this->getTable();

        foreach ($table->getColumns() as $col) {

            // if they're not using the DateTime class than we will generate "compatibility" accessor method
            if (PropelTypes::DATE === $col->getType()
                || PropelTypes::TIME === $col->getType()
                || PropelTypes::TIMESTAMP === $col->getType()
            ) {
                $this->addTemporalAccessor($script, $col);
            } elseif (PropelTypes::OBJECT === $col->getType()) {
                $this->addObjectAccessor($script, $col);
            } elseif (PropelTypes::PHP_ARRAY === $col->getType()) {
                $this->addArrayAccessor($script, $col);
                if ($col->isNamePlural()) {
                    $this->addHasArrayElement($script, $col);
                }
            } elseif (PropelTypes::JSON === $col->getType()) {
                $this->addJsonAccessor($script, $col);
            } elseif ($col->isEnumType()) {
                $this->addEnumAccessor($script, $col);
            } elseif ($col->isSetType()) {
                $this->addSetAccessor($script, $col);
                if ($col->isNamePlural()) {
                    $this->addHasArrayElement($script, $col);
                }
            } elseif ($col->isBooleanType()) {
                $this->addDefaultAccessor($script, $col);
                $this->addBooleanAccessor($script, $col);
            } else {
                $this->addDefaultAccessor($script, $col);
            }

            if ($col->isLazyLoad()) {
                $this->addLazyLoader($script, $col);
            }
        }
    }

    /**
     * Adds the mutator (setter) methods for setting column values.
     * This is here because it is probably generic enough to apply to templates being generated
<<<<<<< HEAD
     * in different languages (e.g. PHP4 and PHP5).
     * @param string $script The script will be modified in this method.
=======
     * in different PHP versions.
     * @param string &$script The script will be modified in this method.
>>>>>>> 776f7467
     */
    protected function addColumnMutatorMethods(&$script)
    {
        foreach ($this->getTable()->getColumns() as $col) {
            if (PropelTypes::OBJECT === $col->getType()) {
                $this->addObjectMutator($script, $col);
            } elseif ($col->isLobType()) {
                $this->addLobMutator($script, $col);
            } elseif (
                PropelTypes::DATE === $col->getType()
                || PropelTypes::TIME === $col->getType()
                || PropelTypes::TIMESTAMP === $col->getType()
            ) {
                $this->addTemporalMutator($script, $col);
            } elseif (PropelTypes::PHP_ARRAY === $col->getType()) {
                $this->addArrayMutator($script, $col);
                if ($col->isNamePlural()) {
                    $this->addAddArrayElement($script, $col);
                    $this->addRemoveArrayElement($script, $col);
                }
            } elseif (PropelTypes::JSON === $col->getType()) {
                $this->addJsonMutator($script, $col);
            } elseif ($col->isEnumType()) {
                $this->addEnumMutator($script, $col);
            } elseif ($col->isSetType()) {
                $this->addSetMutator($script, $col);
                if ($col->isNamePlural()) {
                    $this->addAddArrayElement($script, $col);
                    $this->addRemoveArrayElement($script, $col);
                }
            } elseif ($col->isBooleanType()) {
                $this->addBooleanMutator($script, $col);
            } else {
                $this->addDefaultMutator($script, $col);
            }
        }
    }


    /**
     * Gets the baseClass path if specified for table/db.
     *
     * @return string
     */
    protected function getBaseClass()
    {
        return $this->getTable()->getBaseClass();
    }

    /**
     * Gets the interface path if specified for current table.
     *
     * @return string
     */
    protected function getInterface()
    {
        return $this->getTable()->getInterface();
    }

    /**
     * Whether to add the generic mutator methods (setByName(), setByPosition(), fromArray()).
     * This is based on the build property propel.addGenericMutators, and also whether the
     * table is read-only or an alias.
     */
    protected function isAddGenericMutators()
    {
        $table = $this->getTable();

        return (!$table->isAlias() && $this->getBuildProperty('generator.objectModel.addGenericMutators') && !$table->isReadOnly());
    }

    /**
     * Whether to add the generic accessor methods (getByName(), getByPosition(), toArray()).
     * This is based on the build property propel.addGenericAccessors, and also whether the
     * table is an alias.
     */
    protected function isAddGenericAccessors()
    {
        $table = $this->getTable();

        return (!$table->isAlias() && $this->getBuildProperty('generator.objectModel.addGenericAccessors'));
    }

    protected function hasDefaultValues()
    {
        foreach ($this->getTable()->getColumns() as $col) {
            if (null !== $col->getDefaultValue()) {
                return true;
            }
        }

        return false;
    }

    /**
     * Checks whether any registered behavior on that table has a modifier for a hook
     * @param  string  $hookName The name of the hook as called from one of this class methods, e.g. "preSave"
     * @return boolean
     */
    public function hasBehaviorModifier($hookName, $modifier = null)
    {
         return parent::hasBehaviorModifier($hookName, 'ObjectBuilderModifier');
    }

    /**
     * Checks whether any registered behavior on that table has a modifier for a hook
     * @param string $hookName The name of the hook as called from one of this class methods, e.g. "preSave"
     * @param string $script  The script will be modified in this method.
     * @param string $tab
     */
    public function applyBehaviorModifier($hookName, &$script, $tab = "        ")
    {
        $this->applyBehaviorModifierBase($hookName, 'ObjectBuilderModifier', $script, $tab);
    }

    /**
     * Checks whether any registered behavior content creator on that table exists a contentName
     * @param string $contentName The name of the content as called from one of this class methods, e.g. "parentClassName"
     */
    public function getBehaviorContent($contentName)
    {
        return $this->getBehaviorContentBase($contentName, 'ObjectBuilderModifier');
    }
}<|MERGE_RESOLUTION|>--- conflicted
+++ resolved
@@ -26,13 +26,8 @@
     /**
      * Adds the getter methods for the column values.
      * This is here because it is probably generic enough to apply to templates being generated
-<<<<<<< HEAD
-     * in different languages (e.g. PHP4 and PHP5).
+     * in different PHP versions.
      * @param string $script The script will be modified in this method.
-=======
-     * in different PHP versions.
-     * @param string &$script The script will be modified in this method.
->>>>>>> 776f7467
      */
     protected function addColumnAccessorMethods(&$script)
     {
@@ -78,13 +73,8 @@
     /**
      * Adds the mutator (setter) methods for setting column values.
      * This is here because it is probably generic enough to apply to templates being generated
-<<<<<<< HEAD
-     * in different languages (e.g. PHP4 and PHP5).
+     * in different PHP versions.
      * @param string $script The script will be modified in this method.
-=======
-     * in different PHP versions.
-     * @param string &$script The script will be modified in this method.
->>>>>>> 776f7467
      */
     protected function addColumnMutatorMethods(&$script)
     {
