--- conflicted
+++ resolved
@@ -8,13 +8,8 @@
 
 namespace Propel\Generator\Util;
 
-<<<<<<< HEAD
 use \Propel\Runtime\Connection\ConnectionInterface;
 use \Propel\Runtime\Connection\StatementInterface;
-=======
-use PDOStatement;
-use Propel\Runtime\Connection\ConnectionInterface;
->>>>>>> e82b0a0b
 
 /**
  * Service class for parsing a large SQL string into an array of SQL statements
@@ -116,11 +111,7 @@
 
         foreach ($statements as $statement) {
             $stmt = $connection->prepare($statement);
-<<<<<<< HEAD
             if ($stmt instanceof StatementInterface) {
-=======
-            if ($stmt instanceof PDOStatement) {
->>>>>>> e82b0a0b
                 // only execute if has no error
                 $stmt->execute();
                 $executed++;
