<?php

/**
 * MIT License. This file is part of the Propel package.
 * For the full copyright and license information, please view the LICENSE
 * file that was distributed with this source code.
 */

namespace Propel\Generator\Behavior\AggregateMultipleColumns;

use InvalidArgumentException;
use Propel\Generator\Behavior\AggregateColumn\AggregateColumnRelationBehavior;
use Propel\Generator\Builder\Om\ObjectBuilder;
use Propel\Generator\Model\Behavior;
use Propel\Generator\Model\ForeignKey;
use Propel\Generator\Model\Table;

/**
 * Keeps an aggregate column updated with related table
 *
 * @author François Zaninotto
 */
class AggregateMultipleColumnsBehavior extends Behavior
{
    /**
     * @var string
     */
    public const PARAMETER_KEY_FOREIGN_TABLE = 'foreign_table';

    /**
     * @var string
     */
    public const PARAMETER_KEY_FOREIGN_SCHEMA = 'foreign_schema';

    /**
     * @var string
     */
    public const PARAMETER_KEY_CONDITION = 'condition';

    /**
     * @var string
     */
    public const PARAMETER_KEY_COLUMNS = 'columns';

    /**
     * @var string
     */
    public const PARAMETER_KEY_COLUMN_NAME = 'column_name';

    /**
     * @var string
     */
    public const PARAMETER_KEY_COLUMN_EXPRESSION = 'expression';

    /**
     * Keeps track of inserted aggregation functions to avoid naming collisions.
     *
     * @var array
     */
    private static $insertedAggregationNames = [];

    /**
     * Default parameters value.
     *
     * @var array
     */
    protected $parameters = [
        self::PARAMETER_KEY_FOREIGN_TABLE => null,
        self::PARAMETER_KEY_FOREIGN_SCHEMA => null,
        self::PARAMETER_KEY_CONDITION => null,
        self::PARAMETER_KEY_COLUMNS => null,
    ];

    /**
     * @var string|null
     */
    private $aggregationName;

    /**
     * Reset the function name memorizer. Needed when running tests.
     *
     * @return void
     */
    public static function resetInsertedAggregationNames(): void
    {
<<<<<<< HEAD
        // @phpstan-ignore-next-line
        static::$insertedAggregationNames = [];
=======
        self::$insertedAggregationNames = [];
>>>>>>> c15e3604
    }

    /**
     * Multiple aggregates on the same table is OK.
     *
     * @return bool
     */
    public function allowMultiple(): bool
    {
        return true;
    }

    /**
     * @return string
     */
    public function getAggregationName(): string
    {
        if ($this->aggregationName === null) {
            $this->aggregationName = $this->buildAggregationName();
        }

        return $this->aggregationName;
    }

    /**
     * @return string
     */
    private function buildAggregationName(): string
    {
        $foreignTableName = $this->getForeignTable()->getPhpName();
        $baseAggregationName = 'AggregatedColumnsFrom' . $foreignTableName;
        $tableName = $this->getTable()->getPhpName();
<<<<<<< HEAD
        // @phpstan-ignore-next-line
        if (!array_key_exists($tableName, static::$insertedAggregationNames)) {
            // @phpstan-ignore-next-line
            static::$insertedAggregationNames[$tableName] = [];
        }

        // @phpstan-ignore-next-line
        $existingNames = &static::$insertedAggregationNames[$tableName];
=======
        if (!array_key_exists($tableName, self::$insertedAggregationNames)) {
            self::$insertedAggregationNames[$tableName] = [];
        }

        $existingNames = &self::$insertedAggregationNames[$tableName];
>>>>>>> c15e3604
        if (!in_array($baseAggregationName, $existingNames)) {
            $existingNames[] = $baseAggregationName;

            return $baseAggregationName;
        }

        $duplicateAvoidanceSuffix = 1;
        do {
            $aggregationName = $baseAggregationName . $duplicateAvoidanceSuffix;
            $duplicateAvoidanceSuffix++;
        } while (in_array($aggregationName, $existingNames));

        $existingNames[] = $aggregationName;

        return $aggregationName;
    }

    /**
     * Add the aggregate key to the current table
     *
     * @return void
     */
    public function modifyTable(): void
    {
        $this->validateColumnParameter();
        $this->addMissingColumnsToTable();
        $this->addAutoupdateBehaviorToForeignTable();
    }

    /**
     * @return void
     */
    private function validateColumnParameter(): void
    {
        $columnParameters = $this->getParameter(static::PARAMETER_KEY_COLUMNS);
        if (empty($columnParameters)) {
            $this->throwInvalidArgumentExceptionWithLocation('At least one column is required');
        }
        foreach ($columnParameters as $columnDefinition) {
            if (empty($columnDefinition[static::PARAMETER_KEY_COLUMN_NAME])) {
                $this->throwInvalidArgumentExceptionWithLocation('Parameter \'name\' is missing on a column');
            }
            if (empty($columnDefinition[static::PARAMETER_KEY_COLUMN_EXPRESSION])) {
                $colName = $columnDefinition[static::PARAMETER_KEY_COLUMN_NAME];
                $this->throwInvalidArgumentExceptionWithLocation('Parameter \'expression\' is missing on column ' . $colName);
            }
        }
    }

    /**
     * Add the aggregate column if not present
     *
     * @return void
     */
    private function addMissingColumnsToTable(): void
    {
        $table = $this->getTable();
        $columnParameters = $this->getParameter(static::PARAMETER_KEY_COLUMNS);
        foreach ($columnParameters as $columnDefinition) {
            $columnName = $columnDefinition[static::PARAMETER_KEY_COLUMN_NAME];
            if ($table->hasColumn($columnName)) {
                continue;
            }

            $table->addColumn(['name' => $columnName, 'type' => 'INTEGER']);
        }
    }

    /**
     * Add a behavior in the foreign table to autoupdate the aggregate column
     *
     * @return void
     */
    private function addAutoupdateBehaviorToForeignTable(): void
    {
        if (!$this->getParameter(static::PARAMETER_KEY_FOREIGN_TABLE)) {
            $this->throwInvalidArgumentExceptionWithLocation('You must define a \'foreign_table\' parameter');
        }
        $foreignTable = $this->getForeignTable();
        if ($foreignTable->hasBehavior('concrete_inheritance_parent')) {
            return;
        }

        $relationBehavior = new AggregateColumnRelationBehavior();
        $relationBehavior->setName('aggregate_multiple_columns_relation');
        $relationBehavior->setId('aggregate_multiple_columns_relation_' . $this->getId());
        $relationBehavior->addParameter(['name' => 'foreign_table', 'value' => $this->getTable()->getName()]);
        $relationBehavior->addParameter(['name' => 'aggregate_name', 'value' => $this->getAggregationName()]);
        $relationBehavior->addParameter(['name' => 'update_method', 'value' => 'update' . $this->getAggregationName()]);
        $foreignTable->addBehavior($relationBehavior);
    }

    /**
     * @param \Propel\Generator\Builder\Om\ObjectBuilder $builder
     *
     * @return string
     */
    public function objectMethods(ObjectBuilder $builder): string
    {
        $script = '';
        $script .= $this->addObjectCompute($builder);
        $script .= $this->addObjectUpdate();

        return $script;
    }

    /**
     * @param \Propel\Generator\Builder\Om\ObjectBuilder $builder
     *
     * @throws \InvalidArgumentException
     *
     * @return string
     */
    protected function addObjectCompute(ObjectBuilder $builder): string
    {
        if ($this->getForeignKey()->isPolymorphic()) {
            throw new InvalidArgumentException('AggregateColumnBehavior does not work with polymorphic relations.');
        }

        $conditions = [];
        if ($this->getParameter(static::PARAMETER_KEY_CONDITION)) {
            $conditions[] = $this->getParameter(static::PARAMETER_KEY_CONDITION);
        }

        $bindings = [];
        foreach ($this->getForeignKey()->getMapping() as $index => $mapping) {
            [$localColumn, $foreignColumn] = $mapping;
            $conditions[] = $localColumn->getFullyQualifiedName() . ' = :p' . ($index + 1);
            $bindings[$index + 1] = $foreignColumn->getPhpName();
        }

        $foreignTableName = $this->getForeignTableNameFullyQualified();

        $sql = sprintf(
            'SELECT %s FROM %s WHERE %s',
            $this->buildSelectionStatement(),
            $builder->getTable()->quoteIdentifier($foreignTableName),
            implode(' AND ', $conditions),
        );

        return $this->renderTemplate('objectCompute', [
            'aggregationName' => $this->getAggregationName(),
            'sql' => $sql,
            'bindings' => $bindings,
        ]);
    }

    /**
     * @return string
     */
    private function buildSelectionStatement(): string
    {
        $columnDefinitions = $this->getParameter(static::PARAMETER_KEY_COLUMNS);
        $selects = [];
        $table = $this->getTable();
        foreach ($columnDefinitions as $columnDefinition) {
            $expression = $columnDefinition[static::PARAMETER_KEY_COLUMN_EXPRESSION];
            $columName = $columnDefinition[static::PARAMETER_KEY_COLUMN_NAME];
            $columnPhpName = $table->getColumn($columName)->getPhpName();
            $selects[] = "$expression AS $columnPhpName";
        }

        return implode(', ', $selects);
    }

    /**
     * @return string
     */
    protected function addObjectUpdate(): string
    {
        $table = $this->getTable();
        $columnPhpNames = array_map(function (array $columnParameters) use ($table) {
            $columName = $columnParameters[self::PARAMETER_KEY_COLUMN_NAME];

            return $table->getColumn($columName)->getPhpName();
        },
        $this->getParameter(static::PARAMETER_KEY_COLUMNS));

        return $this->renderTemplate('objectUpdate', [
            'aggregationName' => $this->getAggregationName(),
            'columnPhpNames' => $columnPhpNames,
        ]);
    }

    /**
     * @return string
     */
    private function getForeignTableNameFullyQualified(): string
    {
        $database = $this->getTable()->getDatabase();
        $foreignTableName = $database->getTablePrefix() . $this->getParameter(static::PARAMETER_KEY_FOREIGN_TABLE);
        $platform = $database->getPlatform();
        $foreignSchema = $this->getParameter(static::PARAMETER_KEY_FOREIGN_SCHEMA);
        if ($platform->supportsSchemas() && $foreignSchema) {
            $foreignTableName = $foreignSchema . $platform->getSchemaDelimiter() . $foreignTableName;
        }

        return $foreignTableName;
    }

    /**
     * @return \Propel\Generator\Model\Table
     */
    protected function getForeignTable(): Table
    {
        $database = $this->getTable()->getDatabase();
        $foreignTableName = $this->getForeignTableNameFullyQualified();

        return $database->getTable($foreignTableName);
    }

    /**
     * @return \Propel\Generator\Model\ForeignKey
     */
    protected function getForeignKey(): ForeignKey
    {
        $foreignTable = $this->getForeignTable();
        // let's infer the relation from the foreign table
        $fks = $foreignTable->getForeignKeysReferencingTable($this->getTable()->getName());
        if (!$fks) {
            $msg = 'You must define a foreign key from the \'%s\' table to the table witht the aggregated columns';
            $this->throwInvalidArgumentExceptionWithLocation($msg, $foreignTable->getName());
        }

        // FIXME doesn't work when more than one fk to the same table
        return array_shift($fks);
    }

    /**
     * @param string $format
     * @param mixed ...$args
     *
     * @throws \InvalidArgumentException
     *
     * @return void
     */
    private function throwInvalidArgumentExceptionWithLocation($format, ...$args): void
    {
        $format .= ' in the \'aggregate_multiple_columns\' behavior definition in the \'%s\' table definition';
        $args[] = $this->getTable()->getName();
        $message = vsprintf($format, $args);

        throw new InvalidArgumentException($message);
    }
}<|MERGE_RESOLUTION|>--- conflicted
+++ resolved
@@ -83,12 +83,7 @@
      */
     public static function resetInsertedAggregationNames(): void
     {
-<<<<<<< HEAD
-        // @phpstan-ignore-next-line
-        static::$insertedAggregationNames = [];
-=======
         self::$insertedAggregationNames = [];
->>>>>>> c15e3604
     }
 
     /**
@@ -121,22 +116,11 @@
         $foreignTableName = $this->getForeignTable()->getPhpName();
         $baseAggregationName = 'AggregatedColumnsFrom' . $foreignTableName;
         $tableName = $this->getTable()->getPhpName();
-<<<<<<< HEAD
-        // @phpstan-ignore-next-line
-        if (!array_key_exists($tableName, static::$insertedAggregationNames)) {
-            // @phpstan-ignore-next-line
-            static::$insertedAggregationNames[$tableName] = [];
-        }
-
-        // @phpstan-ignore-next-line
-        $existingNames = &static::$insertedAggregationNames[$tableName];
-=======
         if (!array_key_exists($tableName, self::$insertedAggregationNames)) {
             self::$insertedAggregationNames[$tableName] = [];
         }
 
         $existingNames = &self::$insertedAggregationNames[$tableName];
->>>>>>> c15e3604
         if (!in_array($baseAggregationName, $existingNames)) {
             $existingNames[] = $baseAggregationName;
 
